#!/usr/bin/env python3
import os
import numpy as np
import matplotlib.pyplot as plt
import pandas as pd
import plotly.express as px

class ProbeAnalysis():

    def __init__(self, pressure_path, nprobes, velcfg_path, dump2csv=True, plots_dir='../../plots/'):
        """
        pressure_path: Path to the pressure data
        nprobes: Number of probes
        velcfg_path: Path to the vel_cfg file
        dump2csv: Save the probe data to a csv file
        """
        if not os.path.exists(pressure_path):
            raise Exception(f"Pressure data at {pressure_path} does not exist")
        if not os.path.exists(velcfg_path):
            raise Exception(f"Velocity config at {velcfg_path} does not exist")
        if not os.path.isdir(plots_dir):
            raise Exception(f" Plots directory at {plots_dir} does not exist")

        self.pressure_path = pressure_path
        self.nprobes = nprobes
        self.dump2csv = dump2csv
        self.velcfg_path = velcfg_path
        self.plots_dir = plots_dir

        self._probe2df()
    
    def _probe2df(self):
        """
        Convert the probe data to a pandas dataframe, with data indexed by time. Dump if specified
        """

        headers = ["Probe Time"]
        for i in range(self.nprobes):
            headers.append(f"Probe {i}")

        self.probe_df = pd.read_csv(
            self.pressure_path, 
            delim_whitespace=True, 
            comment='#', 
            names=headers, 
            header=None,
        ).set_index("Probe Time")

        if self.dump2csv:
            self.probe_df.to_csv("probe_pressure.csv")

    def plot_probe(self, plot_backend):
        """
        Plot the pressure data at the probes ported to matplotlib or plotly

        plot_backend: "matplotlib" or "plotly"
        """

        pd.options.plotting.backend = plot_backend

        if plot_backend == "plotly":
            probe_px = self.probe_df.plot(title="Pressure at Probes", template="simple_white",
                        labels=dict(index="Time (s)", value="Pressure", variable="Probe"))
            probe_px.write_html(self.plots_dir+"probe_pressure.html")

        elif plot_backend == "matplotlib":
            plt.figure(figsize=[30,20])
            self.probe_df.plot(xlabel="Time (s)", ylabel="Pressure (Pa)", title="Pressure at Probes")
            plt.savefig(self.plots_dir+"probe_pressure.png")
    
    def _read_probetxt(self):
        """
        Read the velocity config file
        """
        with open(self.velcfg_path, "r") as f:
            probe_text = f.read().splitlines(False)

            self.t = []
            self.v_z = []

            for line in probe_text:
                line_splt = line.replace("(", "").replace(")", "").split()
                self.t.append(float(line_splt[0]))
                self.v_z.append(float(line_splt[-1]))
            print("Selected times: ", self.t)
            print("Corresponding vel: ", self.v_z)

    def _calc_vel(self):
        """
        Map the velocity to pressure
        """
        bounds = []
        vel =[]
        
        self._read_probetxt()
        
        for i in range(len(self.t)-1):
            if self.v_z[i] == self.v_z[i+1]:
                bounds.append([self.t[i], self.t[i+1]])
                vel.append(self.v_z[i])

                if self.v_z[i] == max(self.v_z):
                    max_vel_t1, max_vel_t2 = self.t[i], self.t[i+1]

            else:
                pass

        lb = [b[0] for b in bounds]
        ub = [b[1] for b in bounds]
        vz_arr = np.zeros_like(self.probe_df.index.to_numpy())
    
        for i in range(len(bounds)):
            mask = (self.probe_df.index.to_numpy() > lb[i]) & (self.probe_df.index.to_numpy() < ub[i])
            vz_arr[mask] = vel[i]

            if i < len(bounds) - 1:
                gap_mask = (self.probe_df.index.to_numpy() >= ub[i]) & (self.probe_df.index.to_numpy() <= lb[i + 1])
                vz_arr[gap_mask] = np.nan
            
        self.probe_df["V_z"] = vz_arr

<<<<<<< HEAD
        def map_direction(x):
            if x < max_vel_t1:
                return "up"
            elif x >= max_vel_t1 and x <= max_vel_t2:
                return "max"
            else:
                return "down"

        self.probe_df["direction"] = self.probe_df.index.to_series().apply(map_direction)
=======
>>>>>>> 1e686150
        


    def plot_pressure_v(self):
        """
        Plot the pressure data at the probes against the velocity
        """
        self._calc_vel()

        # print(self.probe_df)
        plt.figure(figsize=[20,10])
<<<<<<< HEAD
        
        vel_plot_df = self.probe_df.groupby(["direction", "V_z"]).mean()
        vel_plot_df.loc[vel_plot_df.index.get_level_values('V_z') == 0, :] = 0

        pd.options.plotting.backend = "matplotlib"
         
        vel_up = vel_plot_df[
            vel_plot_df.index.get_level_values(level='direction').isin(["up", "max"])
        ].reset_index('direction', drop=True
        ).sort_index()
        
        vel_down = vel_plot_df[
            vel_plot_df.index.get_level_values(level='direction').isin(["down", "max"])
        ].reset_index('direction', drop=True
        ).sort_index()
        
        for i in range(self.nprobes):
            plt.plot(vel_up.index, vel_up[self.probe_df.columns[i]], label=self.probe_df.columns[i], color=f'C{i}', marker='o')
            plt.plot(vel_down.index, vel_down[self.probe_df.columns[i]], label=self.probe_df.columns[i], color=f'C{i}', marker='o', linestyle='dashed')

        plt.xlabel(r"Velocity (m s^{-1})")
        plt.ylabel(r"Pressure (Pa)")
=======
        
        vel_plot_df = self.probe_df.groupby("V_z",).mean()
        vel_plot_df.loc[0] = 0

        pd.options.plotting.backend = "matplotlib"
        vel_plot_df.plot(xlabel="Velocity (m/s)", ylabel="Pressure (Pa)", title="Pressure vs Velocity", marker="o")


>>>>>>> 1e686150
        plt.savefig(self.plots_dir + "pressure_vel_plot.png")
    


if __name__ == "__main__":
    pressure_path = '../../CFD/postProcessing/probes/0/p'
    velcfg_path = 'velcfg.txt'

    probe_cfdem = ProbeAnalysis(
        pressure_path=pressure_path,
        nprobes=5,
        velcfg_path=velcfg_path,
        dump2csv=True
    )
    
    probe_cfdem.plot_probe(plot_backend="plotly")
    probe_cfdem.plot_probe(plot_backend="matplotlib")
    probe_cfdem.plot_pressure_v()<|MERGE_RESOLUTION|>--- conflicted
+++ resolved
@@ -1,195 +1,184 @@
-#!/usr/bin/env python3
-import os
-import numpy as np
-import matplotlib.pyplot as plt
-import pandas as pd
-import plotly.express as px
-
-class ProbeAnalysis():
-
-    def __init__(self, pressure_path, nprobes, velcfg_path, dump2csv=True, plots_dir='../../plots/'):
-        """
-        pressure_path: Path to the pressure data
-        nprobes: Number of probes
-        velcfg_path: Path to the vel_cfg file
-        dump2csv: Save the probe data to a csv file
-        """
-        if not os.path.exists(pressure_path):
-            raise Exception(f"Pressure data at {pressure_path} does not exist")
-        if not os.path.exists(velcfg_path):
-            raise Exception(f"Velocity config at {velcfg_path} does not exist")
-        if not os.path.isdir(plots_dir):
-            raise Exception(f" Plots directory at {plots_dir} does not exist")
-
-        self.pressure_path = pressure_path
-        self.nprobes = nprobes
-        self.dump2csv = dump2csv
-        self.velcfg_path = velcfg_path
-        self.plots_dir = plots_dir
-
-        self._probe2df()
-    
-    def _probe2df(self):
-        """
-        Convert the probe data to a pandas dataframe, with data indexed by time. Dump if specified
-        """
-
-        headers = ["Probe Time"]
-        for i in range(self.nprobes):
-            headers.append(f"Probe {i}")
-
-        self.probe_df = pd.read_csv(
-            self.pressure_path, 
-            delim_whitespace=True, 
-            comment='#', 
-            names=headers, 
-            header=None,
-        ).set_index("Probe Time")
-
-        if self.dump2csv:
-            self.probe_df.to_csv("probe_pressure.csv")
-
-    def plot_probe(self, plot_backend):
-        """
-        Plot the pressure data at the probes ported to matplotlib or plotly
-
-        plot_backend: "matplotlib" or "plotly"
-        """
-
-        pd.options.plotting.backend = plot_backend
-
-        if plot_backend == "plotly":
-            probe_px = self.probe_df.plot(title="Pressure at Probes", template="simple_white",
-                        labels=dict(index="Time (s)", value="Pressure", variable="Probe"))
-            probe_px.write_html(self.plots_dir+"probe_pressure.html")
-
-        elif plot_backend == "matplotlib":
-            plt.figure(figsize=[30,20])
-            self.probe_df.plot(xlabel="Time (s)", ylabel="Pressure (Pa)", title="Pressure at Probes")
-            plt.savefig(self.plots_dir+"probe_pressure.png")
-    
-    def _read_probetxt(self):
-        """
-        Read the velocity config file
-        """
-        with open(self.velcfg_path, "r") as f:
-            probe_text = f.read().splitlines(False)
-
-            self.t = []
-            self.v_z = []
-
-            for line in probe_text:
-                line_splt = line.replace("(", "").replace(")", "").split()
-                self.t.append(float(line_splt[0]))
-                self.v_z.append(float(line_splt[-1]))
-            print("Selected times: ", self.t)
-            print("Corresponding vel: ", self.v_z)
-
-    def _calc_vel(self):
-        """
-        Map the velocity to pressure
-        """
-        bounds = []
-        vel =[]
-        
-        self._read_probetxt()
-        
-        for i in range(len(self.t)-1):
-            if self.v_z[i] == self.v_z[i+1]:
-                bounds.append([self.t[i], self.t[i+1]])
-                vel.append(self.v_z[i])
-
-                if self.v_z[i] == max(self.v_z):
-                    max_vel_t1, max_vel_t2 = self.t[i], self.t[i+1]
-
-            else:
-                pass
-
-        lb = [b[0] for b in bounds]
-        ub = [b[1] for b in bounds]
-        vz_arr = np.zeros_like(self.probe_df.index.to_numpy())
-    
-        for i in range(len(bounds)):
-            mask = (self.probe_df.index.to_numpy() > lb[i]) & (self.probe_df.index.to_numpy() < ub[i])
-            vz_arr[mask] = vel[i]
-
-            if i < len(bounds) - 1:
-                gap_mask = (self.probe_df.index.to_numpy() >= ub[i]) & (self.probe_df.index.to_numpy() <= lb[i + 1])
-                vz_arr[gap_mask] = np.nan
-            
-        self.probe_df["V_z"] = vz_arr
-
-<<<<<<< HEAD
-        def map_direction(x):
-            if x < max_vel_t1:
-                return "up"
-            elif x >= max_vel_t1 and x <= max_vel_t2:
-                return "max"
-            else:
-                return "down"
-
-        self.probe_df["direction"] = self.probe_df.index.to_series().apply(map_direction)
-=======
->>>>>>> 1e686150
-        
-
-
-    def plot_pressure_v(self):
-        """
-        Plot the pressure data at the probes against the velocity
-        """
-        self._calc_vel()
-
-        # print(self.probe_df)
-        plt.figure(figsize=[20,10])
-<<<<<<< HEAD
-        
-        vel_plot_df = self.probe_df.groupby(["direction", "V_z"]).mean()
-        vel_plot_df.loc[vel_plot_df.index.get_level_values('V_z') == 0, :] = 0
-
-        pd.options.plotting.backend = "matplotlib"
-         
-        vel_up = vel_plot_df[
-            vel_plot_df.index.get_level_values(level='direction').isin(["up", "max"])
-        ].reset_index('direction', drop=True
-        ).sort_index()
-        
-        vel_down = vel_plot_df[
-            vel_plot_df.index.get_level_values(level='direction').isin(["down", "max"])
-        ].reset_index('direction', drop=True
-        ).sort_index()
-        
-        for i in range(self.nprobes):
-            plt.plot(vel_up.index, vel_up[self.probe_df.columns[i]], label=self.probe_df.columns[i], color=f'C{i}', marker='o')
-            plt.plot(vel_down.index, vel_down[self.probe_df.columns[i]], label=self.probe_df.columns[i], color=f'C{i}', marker='o', linestyle='dashed')
-
-        plt.xlabel(r"Velocity (m s^{-1})")
-        plt.ylabel(r"Pressure (Pa)")
-=======
-        
-        vel_plot_df = self.probe_df.groupby("V_z",).mean()
-        vel_plot_df.loc[0] = 0
-
-        pd.options.plotting.backend = "matplotlib"
-        vel_plot_df.plot(xlabel="Velocity (m/s)", ylabel="Pressure (Pa)", title="Pressure vs Velocity", marker="o")
-
-
->>>>>>> 1e686150
-        plt.savefig(self.plots_dir + "pressure_vel_plot.png")
-    
-
-
-if __name__ == "__main__":
-    pressure_path = '../../CFD/postProcessing/probes/0/p'
-    velcfg_path = 'velcfg.txt'
-
-    probe_cfdem = ProbeAnalysis(
-        pressure_path=pressure_path,
-        nprobes=5,
-        velcfg_path=velcfg_path,
-        dump2csv=True
-    )
-    
-    probe_cfdem.plot_probe(plot_backend="plotly")
-    probe_cfdem.plot_probe(plot_backend="matplotlib")
+#!/usr/bin/env python3
+import os
+import numpy as np
+import matplotlib.pyplot as plt
+import pandas as pd
+import plotly.express as px
+
+class ProbeAnalysis():
+
+    def __init__(self, pressure_path, nprobes, velcfg_path, dump2csv=True, plots_dir='../../plots/'):
+        """
+        pressure_path: Path to the pressure data
+        nprobes: Number of probes
+        velcfg_path: Path to the vel_cfg file
+        dump2csv: Save the probe data to a csv file
+        """
+        if not os.path.exists(pressure_path):
+            raise Exception(f"Pressure data at {pressure_path} does not exist")
+        if not os.path.exists(velcfg_path):
+            raise Exception(f"Velocity config at {velcfg_path} does not exist")
+        if not os.path.isdir(plots_dir):
+            raise Exception(f" Plots directory at {plots_dir} does not exist")
+
+        self.pressure_path = pressure_path
+        self.nprobes = nprobes
+        self.dump2csv = dump2csv
+        self.velcfg_path = velcfg_path
+        self.plots_dir = plots_dir
+
+        self._probe2df()
+    
+    def _probe2df(self):
+        """
+        Convert the probe data to a pandas dataframe, with data indexed by time. Dump if specified
+        """
+
+        headers = ["Probe Time"]
+        for i in range(self.nprobes):
+            headers.append(f"Probe {i}")
+
+        self.probe_df = pd.read_csv(
+            self.pressure_path, 
+            delim_whitespace=True, 
+            comment='#', 
+            names=headers, 
+            header=None,
+        ).set_index("Probe Time")
+
+        if self.dump2csv:
+            self.probe_df.to_csv("probe_pressure.csv")
+
+    def plot_probe(self, plot_backend):
+        """
+        Plot the pressure data at the probes ported to matplotlib or plotly
+
+        plot_backend: "matplotlib" or "plotly"
+        """
+
+        pd.options.plotting.backend = plot_backend
+
+        if plot_backend == "plotly":
+            probe_px = self.probe_df.plot(title="Pressure at Probes", template="simple_white",
+                        labels=dict(index="Time (s)", value="Pressure", variable="Probe"))
+            probe_px.write_html(self.plots_dir+"probe_pressure.html")
+
+        elif plot_backend == "matplotlib":
+            plt.figure(figsize=[30,20])
+            self.probe_df.plot(xlabel="Time (s)", ylabel="Pressure (Pa)", title="Pressure at Probes")
+            plt.savefig(self.plots_dir+"probe_pressure.png")
+    
+    def _read_probetxt(self):
+        """
+        Read the velocity config file
+        """
+        with open(self.velcfg_path, "r") as f:
+            probe_text = f.read().splitlines(False)
+
+            self.t = []
+            self.v_z = []
+
+            for line in probe_text:
+                line_splt = line.replace("(", "").replace(")", "").split()
+                self.t.append(float(line_splt[0]))
+                self.v_z.append(float(line_splt[-1]))
+            print("Selected times: ", self.t)
+            print("Corresponding vel: ", self.v_z)
+
+    def _calc_vel(self):
+        """
+        Map the velocity to pressure
+        """
+        bounds = []
+        vel =[]
+        
+        self._read_probetxt()
+        
+        for i in range(len(self.t)-1):
+            if self.v_z[i] == self.v_z[i+1]:
+                bounds.append([self.t[i], self.t[i+1]])
+                vel.append(self.v_z[i])
+
+                if self.v_z[i] == max(self.v_z):
+                    max_vel_t1, max_vel_t2 = self.t[i], self.t[i+1]
+
+            else:
+                pass
+
+        lb = [b[0] for b in bounds]
+        ub = [b[1] for b in bounds]
+        vz_arr = np.zeros_like(self.probe_df.index.to_numpy())
+    
+        for i in range(len(bounds)):
+            mask = (self.probe_df.index.to_numpy() > lb[i]) & (self.probe_df.index.to_numpy() < ub[i])
+            vz_arr[mask] = vel[i]
+
+            if i < len(bounds) - 1:
+                gap_mask = (self.probe_df.index.to_numpy() >= ub[i]) & (self.probe_df.index.to_numpy() <= lb[i + 1])
+                vz_arr[gap_mask] = np.nan
+            
+        self.probe_df["V_z"] = vz_arr
+
+
+        def map_direction(x):
+            if x < max_vel_t1:
+                return "up"
+            elif x >= max_vel_t1 and x <= max_vel_t2:
+                return "max"
+            else:
+                return "down"
+
+        self.probe_df["direction"] = self.probe_df.index.to_series().apply(map_direction)
+
+        
+
+
+    def plot_pressure_v(self):
+        """
+        Plot the pressure data at the probes against the velocity
+        """
+        self._calc_vel()
+
+        # print(self.probe_df)
+        plt.figure(figsize=[20,10])
+        
+        vel_plot_df = self.probe_df.groupby(["direction", "V_z"]).mean()
+        vel_plot_df.loc[vel_plot_df.index.get_level_values('V_z') == 0, :] = 0
+
+        pd.options.plotting.backend = "matplotlib"
+         
+        vel_up = vel_plot_df[
+            vel_plot_df.index.get_level_values(level='direction').isin(["up", "max"])
+        ].reset_index('direction', drop=True
+        ).sort_index()
+        
+        vel_down = vel_plot_df[
+            vel_plot_df.index.get_level_values(level='direction').isin(["down", "max"])
+        ].reset_index('direction', drop=True
+        ).sort_index()
+        
+        for i in range(self.nprobes):
+            plt.plot(vel_up.index, vel_up[self.probe_df.columns[i]], label=self.probe_df.columns[i], color=f'C{i}', marker='o')
+            plt.plot(vel_down.index, vel_down[self.probe_df.columns[i]], label=self.probe_df.columns[i], color=f'C{i}', marker='o', linestyle='dashed')
+
+        plt.xlabel(r"Velocity (m s^{-1})")
+        plt.ylabel(r"Pressure (Pa)")
+
+        plt.savefig(self.plots_dir + "pressure_vel_plot.png")
+    
+
+
+if __name__ == "__main__":
+    pressure_path = '../../CFD/postProcessing/probes/0/p'
+    velcfg_path = 'velcfg.txt'
+
+    probe_cfdem = ProbeAnalysis(
+        pressure_path=pressure_path,
+        nprobes=5,
+        velcfg_path=velcfg_path,
+        dump2csv=True
+    )
+    
+    probe_cfdem.plot_probe(plot_backend="plotly")
+    probe_cfdem.plot_probe(plot_backend="matplotlib")
     probe_cfdem.plot_pressure_v()